--- conflicted
+++ resolved
@@ -158,7 +158,6 @@
   date: AccessDatesDTO;
 }
 
-<<<<<<< HEAD
 export class ProjectTagDTO {
   @ApiModelProperty()
   id: string;
@@ -166,7 +165,8 @@
   value: string;
   @ApiModelProperty()
   color: string;
-=======
+}
+
 export class ProjectStatsDTO {
   @ApiModelProperty()
   progress: number;
@@ -194,7 +194,6 @@
   projectStats: ProjectStatsDTO;
   @ApiModelProperty()
   localeStats: { [localeCode: string]: ProjectLocaleStatsDTO };
->>>>>>> d0c4ed54
 }
 
 export class ProjectLocaleDTO {
