--- conflicted
+++ resolved
@@ -11,6 +11,7 @@
 export enum GrantType {
   Password = 'password',
   ClientCredentials = 'client_credentials',
+  // TODO: is this part of the oauth2 spec? Investigate alternatives for authenticating tokens
   Provider = 'provider',
 }
 
@@ -304,16 +305,12 @@
   @Length(8, 255)
   @ApiModelPropertyOptional({ minLength: 8, maxLength: 255 })
   @IsOptional()
-<<<<<<< HEAD
   client_secret: string;
-=======
-  clientSecret: string;
-
-  // client credentials
+
+  // provider
   @IsString()
   @IsOptional()
   code: string;
->>>>>>> e65129e1
 }
 
 export class AddProjectUserRequest {
