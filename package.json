{
  "name": "traduora",
  "version": "0.0.0",
  "description": "Traduora - translation management platform for teams",
  "repository": "https://github.com/traduora/traduora",
  "scripts": {
    "fmt": "prettier --write \"**/*.ts\""
  },
  "devDependencies": {
<<<<<<< HEAD
    "concurrently": "^4.1.0"
  },
  "dependencies": {}
=======
    "concurrently": "^4.1.0",
    "prettier": "^1.16.4"
  }
>>>>>>> 8b7bd557
}<|MERGE_RESOLUTION|>--- conflicted
+++ resolved
@@ -7,13 +7,7 @@
     "fmt": "prettier --write \"**/*.ts\""
   },
   "devDependencies": {
-<<<<<<< HEAD
-    "concurrently": "^4.1.0"
-  },
-  "dependencies": {}
-=======
     "concurrently": "^4.1.0",
     "prettier": "^1.16.4"
   }
->>>>>>> 8b7bd557
 }