---
id: changelog
title: Changelog
sidebar_label: Changelog
---

To download the source code for each release, check out [GitHub](https://github.com/traduora/traduora/releases). Alternatively docker images are available for each release on [Docker Hub](https://cloud.docker.com/u/traduora/repository/docker/traduora/traduora).

## next
- 

## 0.9.0
- Added support to import and export Gettext (po) files
- Change default encoding for Java properties format to ISO-8859-1
<<<<<<< HEAD
- Suppport Apple .strings format
=======
- Add guard against account deletion when is last project admin of project with team
- Upgrade webapp dependencies
- Minor improvements and bug fixes
>>>>>>> 8b7bd557

## 0.8.7
- Initial open source release<|MERGE_RESOLUTION|>--- conflicted
+++ resolved
@@ -7,18 +7,14 @@
 To download the source code for each release, check out [GitHub](https://github.com/traduora/traduora/releases). Alternatively docker images are available for each release on [Docker Hub](https://cloud.docker.com/u/traduora/repository/docker/traduora/traduora).
 
 ## next
-- 
+- Suppport Apple .strings format
 
 ## 0.9.0
 - Added support to import and export Gettext (po) files
 - Change default encoding for Java properties format to ISO-8859-1
-<<<<<<< HEAD
-- Suppport Apple .strings format
-=======
 - Add guard against account deletion when is last project admin of project with team
 - Upgrade webapp dependencies
 - Minor improvements and bug fixes
->>>>>>> 8b7bd557
 
 ## 0.8.7
 - Initial open source release